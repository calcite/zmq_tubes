--- conflicted
+++ resolved
@@ -18,10 +18,7 @@
 [tool.poetry.dependencies]
 python = "^3.9"
 pyzmq = "^22.2.1"
-<<<<<<< HEAD
-=======
-PyYAML = "^5.4.1 || ^6.0"
->>>>>>> 0293ba78
+
 
 [tool.poetry.dev-dependencies]
 pytest = "^6.2.5"
